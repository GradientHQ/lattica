--- conflicted
+++ resolved
@@ -42,13 +42,10 @@
     StartProviding(RecordKey, oneshot::Sender<Result<()>>),
     GetProviders(RecordKey, oneshot::Sender<Result<Vec<PeerId>>>),
     StopProviding(RecordKey, oneshot::Sender<Result<()>>),
-<<<<<<< HEAD
     CheckConnection(PeerId, oneshot::Sender<bool>),
-=======
     ConfigureBitswapPeerSelection(beetswap::PeerSelectionConfig, oneshot::Sender<Result<()>>),
     GetBitswapGlobalStats(oneshot::Sender<Result<beetswap::GlobalStats>>),
     GetBitswapPeerRankings(oneshot::Sender<Result<Vec<beetswap::PeerDetail>>>),
->>>>>>> aec13096
 }
 
 #[derive(Clone)]
@@ -725,16 +722,16 @@
             // try reconnect
             tracing::debug!("Peer {} is not connected, attempting to reconnect...", peer_id);
             self.try_reconnect_peer(peer_id, timeout).await?;
-            
+
             // verify status
             let (tx2, rx2) = oneshot::channel();
             self.cmd.try_send(Command::CheckConnection(*peer_id, tx2))?;
             let reconnected = rx2.await.unwrap_or(false);
-            
+
             if !reconnected {
                 return Err(anyhow!("Failed to establish connection to peer {}", peer_id));
             }
-            
+
             tracing::info!("Successfully reconnected to peer {}", peer_id);
         }
 
@@ -743,7 +740,7 @@
         if let Some(info) = address_book.info(peer_id) {
             let has_direct = info.addresses().any(|(_, _, _, is_relayed, _)| !is_relayed);
             drop(address_book);
-            
+
             if !has_direct {
                 return Err(anyhow!("Only relayed connection available for peer {}", peer_id));
             }
@@ -1047,7 +1044,7 @@
     let mut queries = FnvHashMap::<QueryId, QueryChannel>::default();
     let pending_relay_addrs = Arc::new(RwLock::new(Vec::<Multiaddr>::new()));
     let mut cmd_rx = ReceiverStream::new(cmd_rx);
-    
+
     // bootstrap and relay monitor
     let mut reconnect_timer = interval(Duration::from_secs(30));
     reconnect_timer.tick().await;
@@ -1126,7 +1123,7 @@
                 SwarmEvent::ConnectionClosed { peer_id,.. } => {
                     tracing::debug!("Connection closed with peer: {}", peer_id);
                     swarm.behaviour_mut().connection_closed(peer_id);
-                    
+
                     // clean stream handle
                     if let Some(removed) = stream_handles.remove(&peer_id) {
                         tracing::debug!("Removed stream handle for disconnected peer: {}", peer_id);
@@ -1217,7 +1214,7 @@
                     }
                 }
             }
-            
+
             // command handle
             cmd = cmd_rx.next() => {
                 match cmd {
@@ -1312,7 +1309,7 @@
                             bitswap.cancel(beetswap_id);
                         }
                     }
-                    
+
                     if let Some(QueryChannel::Get(ch)) = queries.remove(&query_id) {
                         // Send error to indicate cancellation, then drop the channel
                         let _ = ch.send(Err(anyhow!("Query cancelled")));
@@ -1327,14 +1324,11 @@
                 Command::StopProviding(key, tx) => {
                     swarm.behaviour_mut().stop_providing(key, tx);
                 }
-<<<<<<< HEAD
                 Command::CheckConnection(peer_id, tx) => {
                     // check peer connection
                     let is_connected = swarm.is_connected(&peer_id);
                     let _ = tx.send(is_connected);
                 }
-                    }
-=======
                 Command::ConfigureBitswapPeerSelection(config, tx) => {
                     swarm.behaviour_mut().configure_bitswap_peer_selection(config);
                     let _ = tx.send(Ok(()));
@@ -1346,7 +1340,6 @@
                 Command::GetBitswapPeerRankings(tx) => {
                     let rankings = swarm.behaviour().get_bitswap_peer_rankings();
                     let _ = tx.send(Ok(rankings));
->>>>>>> aec13096
                 }
             }
         }
